from random import randrange

import numpy as np
import scipy as sp

from sklearn.impute import KNNImputer as knn_imp

#import utilities as u
from . import utilities as u

def trial_matrix(arr_in, pos_in, tstart_inds, tstop_inds, bin_size=10, min_pos = 0,
                 max_pos=450, speed=None, speed_thr=2, perm=False,
                 mat_only=False, impute_nans = False, use_sum=False):
    """

    :param arr: timepoints x anything array to be put into trials x positions format
    :param pos: position at each timepoint
    :param tstart_inds: indices of trial starts
    :param tstop_inds: indices of trial stops
    :param bin_size: spatial bin size in cm
    :param max_pos: maximum position on track
    :param speed: vector of speeds at each timepoint. If None, then no speed filtering is done
    :param speed_thr: speed threshold in cm/s. Timepoints of low speed are dropped
    :param perm: bool. whether to circularly permute timeseries before binning. used for permutation testing
    :param mat_only: bool. return just spatial binned data or also occupancy, bin edges, and bin bin_centers
    :return: if mat_only
                    trial_mat - position binned data
             else
                    trial_mat
                    occ_mat - trials x positions matrix of bin occupancy
                    bin_edges - position bin edges
                    bin_centers - bin centers
    """

    arr = np.copy(arr_in)
    pos = np.copy(pos_in)

    ntrials = tstart_inds.shape[0]
    if speed is not None:  # mask out speeds below speed threshold
        pos[speed < speed_thr] = -1000
        arr[speed < speed_thr, :] = np.nan

    # make position bins
    bin_edges = np.arange(min_pos, max_pos + bin_size, bin_size)
    bin_centers = bin_edges[:-1] + bin_size / 2
    bin_edges = bin_edges.tolist()

    # if arr is a vector, expand dimension
    if len(arr.shape) < 2:
        arr = arr[:, np.newaxis]
        # arr = np.expand_dims(arr, axis=1)

    trial_mat = np.zeros([int(ntrials), len(bin_edges) - 1, arr.shape[1]])
    trial_mat[:] = np.nan
    occ_mat = np.zeros([int(ntrials), len(bin_edges) - 1])
    for trial in range(int(ntrials)):  # for each trial
        # get trial indices
        firstI, lastI = tstart_inds[trial], tstop_inds[trial]

        arr_t, pos_t = arr[firstI:lastI, :], pos[firstI:lastI]

        if perm:  # circularly permute if desired
            ## shift by a minumum of 1 s (15 samples at 15 Hz), maximum length of the trial
            pos_t = np.roll(pos_t, np.random.randint(15,high=pos_t.shape[0]))
            #arr_t = np.roll(arr_t, np.random.randint(80,high=arr_t.shape[0]),axis=0)

        # average within spatial bins
        for b, (edge1, edge2) in enumerate(zip(bin_edges[:-1], bin_edges[1:])):
            if np.where((pos_t > edge1) & (pos_t <= edge2))[0].shape[0] > 0:
                if use_sum:
                    trial_mat[trial, b] = np.nansum(arr_t[(pos_t > edge1) & (pos_t <= edge2), :], axis=0)
                else:
                    trial_mat[trial, b] = np.nanmean(arr_t[(pos_t > edge1) & (pos_t <= edge2), :], axis=0)
                # occ_mat[trial, b] = np.where((pos_t > edge1) & (pos_t <= edge2))[0].shape[0]
                ## Counts the samples where the mouse was within the position bin and neural activity was not nan
                occ_mat[trial, b] = (1-np.isnan(arr_t[(pos_t > edge1) & (pos_t <= edge2),0])).sum()
            else:
                pass
        
    if impute_nans:
<<<<<<< HEAD
        # while np.isnan(trial_mat).sum()>0:
=======
>>>>>>> d6e1c0e0
        for trial in range(trial_mat.shape[0]):
            nan_inds = np.isnan(trial_mat[trial,:,0])
            _c = bin_centers[~nan_inds]
            for cell in range(trial_mat.shape[2]):
                _m = trial_mat[trial, ~nan_inds, cell]
                trial_mat[trial,:,cell] = np.interp(bin_centers, _c, _m)

    if mat_only:
        return np.squeeze(trial_mat)
    else:
        return np.squeeze(trial_mat), np.squeeze(occ_mat / (occ_mat.sum(axis=1)[:, np.newaxis] + 1E-3)), bin_edges, bin_centers


def spatial_info(frmap,occupancy):
    '''calculate spatial information bits/spike
    inputs: frmap - [spatial bins, cells] spatially binned activity rate for each cell
            occupancy - [spatial bins,] fractional occupancy of each spatial bin
    outputs: SI - [cells,] spatial information for each cell '''

    ### vectorizing
    P_map = frmap - np.amin(frmap)+.001 # make sure there's no negative activity rates
    # print((P_map<0).sum())
    mean_rate = (P_map * occupancy[:,np.newaxis]).sum(axis=0,keepdims=True)

    P_map_norm = P_map/mean_rate #np.nanmean(P_map, axis=0,keepdims=True)
    SI = np.nansum((P_map_norm*occupancy[:,np.newaxis])*np.log2(P_map_norm), axis=0) # Skaggs and McNaughton spatial information

    return SI


def place_cells_calc(C, position, tstart_inds,
                     teleport_inds, pthr = .05, speed=None, nperms = 100, 
                     output_shuffle = False, **kwargs):
    '''Find cells that have significant spatial information info. Use bootstrapped estimate of each cell's
    spatial information to minimize effect of outlier trials
    inputs:C - [timepoints, neurons] activity rate/dFF over whole session
            position - [timepoints,] animal's position on the track at each timepoint
            trial_info - trial information dict from u.by_trial_info()
            tstart_inds - [ntrials,] array of trial start times (can filter by which trials you want to
                use for calculation)
            teleport_inds - [ntrials,] array of trial stop times
            pthr - (float) 1 - p-value for shuffle procedure
            speed - [timepoints,] or None; animal's speed at each timepoint. Used for filtering stationary
                timepoints. If None, no filtering is performed
            nperms - number of permutations. Shuffling is performed within a trial. 
    outputs:
            if output_shuffle:
                masks - array of masks for cells with significant spatial info in each morph
                SI - array of spatial information per cell per morph
                p - p value per cell
                perm_trial_mat - array of shuffles per cell (trials x pos x neurons x permutations)
            else:
                masks
                SI
                p

    '''

    # get by trial info
    C_trial_mat, occ_trial_mat, edges,centers = trial_matrix(C,position,tstart_inds,teleport_inds,speed = speed, **kwargs)

    occ = occ_trial_mat.sum(axis=0) + 1E-3
    occ /= occ.sum()
    SI = spatial_info(np.nanmean(C_trial_mat,axis=0),occ)
    # SI = spatinfo_per_morph(C_trial_mat,occ_trial_mat)

    SI_perms = np.zeros([nperms,C.shape[1]])
    if output_shuffle:
        perm_trial_mat = np.zeros((C_trial_mat.shape[0],C_trial_mat.shape[1],C_trial_mat.shape[2],nperms))

    for perm in range(nperms):
        if perm%100 == 0:
            print('perm',perm)
        C_trial_mat, occ_trial_mat, _,__ = trial_matrix(C,position,tstart_inds,teleport_inds,speed = speed,perm=True,**kwargs)
        occ = occ_trial_mat.sum(axis=0) + 1E-3
        occ /= occ.sum()
        _SI_perm =  spatial_info(np.nanmean(C_trial_mat,axis=0),occ)

        SI_perms[perm,:]=_SI_perm
        
        if output_shuffle:
            perm_trial_mat[:,:,:,perm] = C_trial_mat

    p = np.ones([C.shape[1],])
    for cell in range(C.shape[1]):
        p[cell] = (SI[cell] <= SI_perms[:,cell]).sum()/nperms
    masks = p<pthr

    if output_shuffle:
        return masks, SI, p, perm_trial_mat, SI_perms
    else:
        return masks, SI, p


def spatial_info_perm_test(SI,C,position,tstart,tstop,nperms = 10000,shuffled_SI=None,win_trial = True, **kwargs):
    '''run permutation test on spatial information calculations and return empirical p-values for each cell
    inputs: SI - [ncells,] array of 'true' spatial information for each cell
            C - [ntimepoints,cells] activity rate of each cell over whole session
            position - [ntimepoints,] array of animal positions at each timepoint
            tstart - [ntrials,] array of trial start indices to be considered in shuffle
            tstop - [ntrials,] array of trial stop indices to be considered in shuffle
            perms - (float/int); number of permutations to run
            shuffled_SI - [ncells,permutations] or None; if shuffled distribution already exists, just
                calculate p - values
            win_trial - bool; whether to do shuffling within each trial or across whole timeseries
    returns p - [ncells,] array of 1 - p-values from perm test
            shuffled_SI - [ncells, nperms] shuffled distribution
    '''
    if len(C.shape)<2: # if only considering one cell, expand dimensions
        C = C[:,np.newaxis]
    # print(tstart,tstop)
    if shuffled_SI is None:
        shuffled_SI = np.zeros([nperms,C.shape[1]])
        for perm in range(nperms): # for each permutation

            if win_trial: # within trial permuation
                C_tmat, occ_tmat, edes,centers = trial_matrix(C,position,tstart,tstop,perm=True, **kwargs)
            else:
                C_perm = np.roll(C,randrange(30,position.shape[0],30),axis=0) # perform permutation over whole time series
                # print(tstart,tstop)
                C_tmat, occ_tmat, edes,centers = trial_matrix(C,position,tstart,tstop,perm=False, **kwargs)

            fr, occ = np.squeeze(np.nanmean(C_tmat,axis=0)), occ_tmat.sum(axis=0) # average firing rate and occupancy
            occ/=occ.sum()

            si = spatial_info(fr,occ) # shuffled spatial information
            shuffled_SI[perm,:] = si


    # calculate p-values
    p = np.zeros([C.shape[1],])
    for cell in range(C.shape[1]):
        p[cell] = np.sum(SI[cell]>shuffled_SI[:,cell])/nperms

    return p, shuffled_SI

def placecell_sort(C_trial_mat,masks,cv_sort=True,sigma = 2):
    '''plot place place cells across morph values using a cross-validated population sorting
    inputs: C_morph_dict - output from u.trial_type_dict(C_trial_mat, morphs) where C is the [trials, positions,ncells]
                and morphs is [ntrials,] array of mean morph values
            masks -  place cell masks from place_cells_calc
            cv_sort - bool; calculate sorting from all trials (False) or a randomly selected half of trials (True)
            plot - bool; whether or not to actually generate matplotlib plots or just return sorted data
    outputs: f - figure handle
            ax - axis array
            PC_dict - dictionary of cross-val sorted population activity rate maps'''


    getSort = lambda fr : np.argsort(np.argmax(np.squeeze(np.nanmean(fr,axis=0)),axis=0))

    # sorts,norms = {},{}
    if cv_sort:
        # get sort for 0 morph from random half of trials
        ntrials = C_trial_mat.shape[0]

        arr = C_trial_mat[:,:,masks]
        arr = arr[::2,:,:] # odd trials
        sorts = getSort(arr)

        arr = np.copy(arr)
        arr[np.isnan(arr)]=0.
        norms = np.amax(np.nanmean(arr,axis=0),axis=0) # normalization from training data




        # get rate maps for other half of trials

        fr = np.squeeze(np.nanmean(C_trial_mat[1::2,:,:],axis=0))
        fr = fr[:,masks]
        # print(fr.shape,norms[m])
        fr = fr/norms
        if sigma>0:
            fr = sp.ndimage.filters.gaussian_filter1d(fr[:,sorts],sigma,axis=0)
        else:
            fr = fr[:,sorts]

    return fr.T, sorts<|MERGE_RESOLUTION|>--- conflicted
+++ resolved
@@ -78,10 +78,7 @@
                 pass
         
     if impute_nans:
-<<<<<<< HEAD
-        # while np.isnan(trial_mat).sum()>0:
-=======
->>>>>>> d6e1c0e0
+
         for trial in range(trial_mat.shape[0]):
             nan_inds = np.isnan(trial_mat[trial,:,0])
             _c = bin_centers[~nan_inds]
